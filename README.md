# doc-to-md

A command-line tool to process PDF files using Mistral AI's OCR capabilities. This tool extracts text and images from PDF documents and converts them to markdown format.

## Installation

```bash
# Clone the repository
git clone https://github.com/igorTT/doc-to-md.git
cd doc-to-md

# Install dependencies
yarn install

# Build the project
yarn build

# Link the CLI globally (optional)
yarn link
```

## Configuration

You need to set up your Mistral API key:

1. Create a `.env` file in the project root (copy from `.env.example`)
2. Add your Mistral API key:
   ```
   MISTRAL_API_KEY=your_api_key_here
   ```

## Usage

### Process a PDF file with Mistral OCR

```bash
doc-to-md process --input path/to/input/file.pdf --output path/to/output/file.md
```

<<<<<<< HEAD
The tool will automatically count tokens in the OCR result and provide an estimated cost based on Mistral's pricing.
=======
When processing a PDF file, the tool will:

1. Extract text and images from the PDF using Mistral's OCR capabilities
2. Create a folder named `{input-filename}-images` in the same directory as the output file
3. Save all extracted images to this folder as PNG files
4. Generate a markdown file with links to the saved images instead of embedding them as base64
>>>>>>> dc04aebd

### Translate a markdown file to another language

```bash
doc-to-md translate --input path/to/input/file.md --output path/to/output/translated.md --language french
```

When translating a markdown file, the tool will:

1. Translate the markdown content to the specified language
2. Copy the associated images folder to the output location if it exists
3. Update image links in the translated content if the output filename is different from the input filename

Supported languages:

- french
- german
- spanish
- russian

When translating, the tool provides token counts for both the input and translated content, along with cost estimates.

### Token Counting

The tool now includes token counting functionality that:
- Counts tokens in files being processed or translated
- Provides an estimated cost based on current Mistral pricing
- Gives visibility into the token usage of your operations

This helps you understand and manage costs when using Mistral's API for OCR and translation.

### Test Data

The project includes a `test-data` folder for storing PDF files used for testing. This folder is excluded from version control via `.gitignore`. You can place your test PDF files in this folder and use them for testing the application.

```bash
# Example using a test PDF file
doc-to-md process --input test-data/sample.pdf --output test-data/sample.md
```

## Mistral OCR Processing

The tool uses Mistral's dedicated OCR API for processing PDF files:

1. **PDF Processing Workflow**:
   - PDF files are uploaded to Mistral's servers
   - A signed URL is generated for the uploaded file
   - The file is processed using Mistral's OCR API
   - The extracted text and images are returned in markdown format

This approach provides high-quality OCR results for PDF documents, with support for multiple languages, complex document layouts, and embedded images.

### OCR Response Handling

The Mistral OCR API returns responses with the following structure for PDF documents:

```json
{
  "pages": [
    {
      "markdown": "# Page 1 Content\n\nText content with ![image-1](image-1) references",
      "images": [
        {
          "id": "image-1",
          "imageBase64": "base64-encoded-image-data"
        }
      ]
    },
    {
      "markdown": "# Page 2 Content\n\nMore text content with ![image-2](image-2) references",
      "images": [
        {
          "id": "image-2",
          "imageBase64": "base64-encoded-image-data"
        }
      ]
    }
  ]
}
```

The tool processes this response by:

1. Extracting the markdown content from each page
2. Replacing image references with embedded base64 images
3. Combining all pages into a single markdown document

### File Management

The tool includes functionality to:

- Upload PDF files to Mistral's servers
- Retrieve file details using the `files.retrieve` API
- Process files with OCR using the uploaded file's URL

## Mistral Translation

The tool uses Mistral's AI capabilities for translating markdown content:

1. **Translation Workflow**:
   - Markdown files are read from the specified input path
   - The content is sent to Mistral's AI for translation
   - The translated content is saved to the specified output path

This approach provides high-quality translations while preserving markdown formatting, including headers, lists, code blocks, and image references.

### Translation Options

The translation command supports the following options:

- `-i, --input <path>`: Path to input markdown file (required)
- `-o, --output <path>`: Path to output translated markdown file (required)
- `-l, --language <language>`: Target language for translation (required)
  - Supported languages: french, german, spanish

## Options

- `-i, --input <path>`: Path to input PDF file (required)
- `-o, --output <path>`: Path to output markdown file (required)
- `-h, --help`: Display help information
- `-V, --version`: Display version information

## Supported File Types

The tool only supports PDF files (`.pdf`). Other file types will result in an error.

## Development

```bash
# Run in development mode
yarn dev -- process --input path/to/input.pdf --output path/to/output.md

# Build the project
yarn build

# Run the built version
yarn start -- process --input path/to/input.pdf --output path/to/output.md
```

## Testing

The project includes both unit and integration tests using Jest.

```bash
# Run all tests
yarn test

# Run tests in watch mode during development
yarn test:watch

# Generate test coverage report
yarn test:coverage
```

### Test Structure

- **Unit Tests**: Test individual functions and modules in isolation

  - Located in `__tests__/unit/`
  - Mock external dependencies like file system and API calls
  - Test coverage for core functionality:
    - Processing PDF files
    - Error handling
    - CLI command setup

- **Integration Tests**: Test the CLI as a whole
  - Located in `__tests__/integration/`
  - Test command-line interface and argument parsing
  - Some tests may be skipped if they require external services

### Current Test Coverage

The project maintains high test coverage:

- **Overall**: ~95% statement coverage
- **index.ts**: 100% statement coverage
- **processFiles.ts**: 100% statement coverage
- **mistralService.ts**: 93% statement coverage

## License

MIT<|MERGE_RESOLUTION|>--- conflicted
+++ resolved
@@ -37,16 +37,14 @@
 doc-to-md process --input path/to/input/file.pdf --output path/to/output/file.md
 ```
 
-<<<<<<< HEAD
 The tool will automatically count tokens in the OCR result and provide an estimated cost based on Mistral's pricing.
-=======
+
 When processing a PDF file, the tool will:
 
 1. Extract text and images from the PDF using Mistral's OCR capabilities
 2. Create a folder named `{input-filename}-images` in the same directory as the output file
 3. Save all extracted images to this folder as PNG files
 4. Generate a markdown file with links to the saved images instead of embedding them as base64
->>>>>>> dc04aebd
 
 ### Translate a markdown file to another language
 
